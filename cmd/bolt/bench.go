--- conflicted
+++ resolved
@@ -23,6 +23,13 @@
 func Bench(options *BenchOptions) {
 	var results BenchResults
 
+	// Validate options.
+	if options.BatchSize == 0 {
+		options.BatchSize = options.Iterations
+	} else if options.Iterations%options.BatchSize != 0 {
+		fatal("number of iterations must be divisible by the batch size")
+	}
+
 	// Find temporary location.
 	path := tempfile()
 	defer os.Remove(path)
@@ -91,7 +98,6 @@
 }
 
 func benchWriteSequential(db *bolt.DB, options *BenchOptions, results *BenchResults) error {
-<<<<<<< HEAD
 	var i = uint32(0)
 	return benchWriteWithSource(db, options, results, func() uint32 { i++; return i })
 }
@@ -123,42 +129,6 @@
 			return err
 		}
 	}
-=======
-	// Default batch size to iteration count, if not specified.
-	var batchSize, iterations = options.BatchSize, options.Iterations
-	if batchSize == 0 {
-		batchSize = iterations
-	}
-
-	// Insert in batches.
-	var count int
-	for i := 0; i < (iterations/batchSize)+1; i++ {
-		err := db.Update(func(tx *bolt.Tx) error {
-			b, _ := tx.CreateBucketIfNotExists(benchBucketName)
-
-			for j := 0; j < batchSize && count < iterations; j++ {
-				var key = make([]byte, options.KeySize)
-				var value = make([]byte, options.ValueSize)
-				binary.BigEndian.PutUint32(key, uint32(count))
-
-				if err := b.Put(key, value); err != nil {
-					return err
-				}
-
-				count++
-			}
-
-			return nil
-		})
-		if err != nil {
-			return err
-		}
-	}
-
-	// Update the write op count.
-	results.WriteOps = count
-
->>>>>>> cabb44e0
 	return nil
 }
 
@@ -272,7 +242,6 @@
 	BatchSize    int
 	KeySize      int
 	ValueSize    int
-	BatchSize    int
 	CPUProfile   string
 	MemProfile   string
 	BlockProfile string
